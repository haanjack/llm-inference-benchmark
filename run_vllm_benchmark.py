#!/usr/bin/env python3

import argparse
import logging
import os
import subprocess
import sys
import time
import json
from pathlib import Path
from typing import Dict, List, Optional, Union
import re
import tempfile
import itertools
import requests
import yaml
import dotenv

from huggingface_hub import snapshot_download

# Configure logging
logging.basicConfig(
    level=logging.INFO,
    format='%(asctime)s - %(levelname)s - %(message)s',
    stream=sys.stdout,
)
logger = logging.getLogger(__name__)

BENCHMARK_BASE_PORT = 23400

# pylint: disable=line-too-long

def get_args():
    """Benchmark arguments"""
    parser = argparse.ArgumentParser(description='Run vLLM benchmarks')

    # benchmark configuration
    parser.add_argument('--model-config', required=True,
                        help='Model config file path')
    parser.add_argument('--model-path-or-id', required=True,
                        help='Model checkpoint path or model id in huggingface hub')
    parser.add_argument('--vllm-image', required=True,
                        help='vLLM Docker image.')
    parser.add_argument('--test-plan', default='test',
<<<<<<< HEAD
                        help='Benchmark test plan YAML file in configs/benchmark_plans/ \
                            (without .yaml extension)')
    parser.add_argument('--test-sub-plan', default=None,
                        help='Optional sub-task in benchmark plan.')
=======
                        help='Benchmark test plan YAML file in configs/benchmark_plans/ (without .yaml extension)')
    parser.add_argument('--sub-tasks', default=None, type=str, nargs='+',
                        help='Testing sub-tasks in test-plan')
>>>>>>> 934ac7c4
    parser.add_argument('--env-file', default="configs/envs/common",
                        help='Environment file name')
    parser.add_argument('--model-root-dir', default="models",
                        help='Model root directory')
    parser.add_argument('--gpu-devices', default=None,
                        help='Comma-separated GPU device IDs')
    parser.add_argument('--num-gpus', default=None,
                        help='Number of GPUs')
    parser.add_argument('--arch', default=None,
                        help='Target GPU architecture for model config')

    # test control
    parser.add_argument('--no-warmup', action='store_true',
                        help='no warmup at benchmark start')
    parser.add_argument('--dry-run', action='store_true',
                        help='Show commands without executing them')
    parser.add_argument('--in-container', action='store_true',
                        help='Run benchmark directly without launching a new container')

    args = parser.parse_args()

    return args


class VLLMBenchmark:
    """
    Benchmark App
    """
    def __init__(self,
                 env_file: str = None,
                 vllm_image: str = None,
                 model_path_or_id: str = None,
                 model_root_dir: str = None,
                 model_config: str = None,
                 test_plan: str = "test",
                 sub_tasks: List[str] = None,
                 gpu_devices: str = None,
                 num_gpus: int = None,
                 arch: str = None,
                 no_warmup: bool = False,
                 dry_run: bool = False,
                 in_container: bool = False):

        # benchmark configuration
        self._common_env_file = env_file
        self._env_vars = {}
        self._vllm_args = {}
        self._compilation_config = {}
        self._arch = arch
        self._model_config = model_config
        self._is_no_warmup = no_warmup
        self._is_dry_run = dry_run
        self._in_container = in_container

        # GPU configuration
        self._system_config(gpu_devices, num_gpus)
        # TODO: currently only support tp. apply dp, pp.
        self._parallel_size = {
            'tp': str(self._num_gpus)
        }

        self._load_model_config()

        self._model_path = self._load_model_from_path_or_hub(model_path_or_id, model_root_dir)
        self._model_name = self._model_path.name
        self._container_model_path = Path(f"/models/{self._model_name}")
        self._vllm_image = vllm_image
        self._test_plan = test_plan
        self._sub_tasks = sub_tasks
        self._test_plan_path = Path(f"configs/benchmark_plans/{test_plan}.yaml")

        # Sanity Check
        if not self._test_plan_path.exists() and not self._is_dry_run:
            raise FileNotFoundError(f"Could not find test plan: {self._test_plan_path}. \
                                    Please check the plan name")
        # check host model path
        if not self._model_path.exists() and not self._is_dry_run:
            raise FileNotFoundError(f"Could not find model at {self._model_name} in \
                                    {self._get_model_path()}.")

        # Column definitions (headers and widths) for console and CSV
        self._columns = [
            # Configs
            ("Model Config", 16), ("TP", 8), ("Req Rate", 8), ("Num Prompts", 11),
            ("Batch", 8), ("Conc", 8), ("In Len", 8), ("Out Len", 8),
            ("Test Time(s)", 10),
            # TTFT
            ("TTFT Mean(ms)", 10), ("TTFT Med(ms)", 10), ("TTFT P99(ms)", 10),
            # TPOT
            ("TPOT Mean(ms)", 10), ("TPOT Med(ms)", 10), ("TPOT P99(ms)", 10),
            # ITL
            ("ITL Mean(ms)", 10), ("ITL Med(ms)", 10), ("ITL P99(ms)", 10),
            # E2E Latency
            ("E2E Mean(ms)", 10), ("E2E Med(ms)", 10), ("E2E P99(ms)", 10),
            # Throughput
            ("Req req/s", 10), ("Out Tok/s", 10), ("Total Tok/s", 10)
        ]
        self._csv_headers = [
            "Model Config", "TP Size", "Request Rate", "Num. Prompts", "Batch Size", "Concurrency",
            "Input Length", "Output Length", "Test Time(s)", "Mean TTFT(ms)", "Median TTFT(ms)",
            "P99 TTFT(ms)", "Mean TPOT(ms)", "Median TPOT(ms)", "P99 TPOT(ms)", "Mean ITL(ms)",
            "Median ITL(ms)", "P99 ITL(ms)", "Mean E2EL(ms)", "Median E2EL(ms)", "P99 E2EL(ms)",
            "Request Tput(req/s)", "Output Tput(tok/s)", "Total Tput(tok/s)"
        ]

        # determine docker or podman
        self._container_runtime = None
        if not self._in_container:
            self._container_runtime = "docker" if self._is_docker_available() else "podman"

        # Container name setup
        self._setup_container_name()

        # Setup logging directories
        self._setup_logging_dirs()
        self._cache_dir()

        self._print_benchmark_info()

        # For direct subprocess management
        self.server_process = None
        self.temp_compile_config_file = None # Initialize temporary file tracker

    def _system_config(self, gpu_devices: Union[str, None], num_gpus: Union[int, None]):
        """Required benchmark system configurations."""

        # sanity check: setting gpu_devices and num_gpus is exclusive
        if gpu_devices is None and num_gpus is None:
            raise AssertionError("GPU devices or number of GPUs must be specified.")
        if gpu_devices is not None and num_gpus is not None: # type: ignore
            raise ValueError("Only one of 'gpu_devices' or 'num_gpus' can be specified.")

        lead_gpu = 0
        if gpu_devices is not None: # type: ignore
            # TODO: select based on os.environ.get("SLURM_JOB_GPUS", "")
            gpu_array = [dev.strip() for dev in gpu_devices.split(',') if dev.strip()]
            if not gpu_array:
                raise ValueError("gpu_devices string is invalid or empty.")
            self._gpu_devices = ",".join(gpu_array)
            self._num_gpus = len(gpu_array)
            lead_gpu = int(gpu_array[0])
        elif num_gpus is not None:
            self._num_gpus = int(num_gpus)
            if self._num_gpus <= 0:
                raise ValueError("num_gpus must be a positive integer.")
            self._gpu_devices = ",".join(map(str, range(self._num_gpus)))

        # VLLM port setup
        self.vllm_port = BENCHMARK_BASE_PORT + lead_gpu

    def _cache_dir(self):
        """Configure vllm cache directory which to reduce compilation overhead."""
        self._host_cache_dir = Path.cwd() / "vllm_cache" / self._exp_tag
        self._host_cache_dir.mkdir(parents=True, exist_ok=True)

        self._aiter_cache_dir = self._host_cache_dir / "aiter"
        self._aiter_cache_dir.mkdir(parents=True, exist_ok=True)

        self._compile_cache_dir = self._host_cache_dir / "compile_config"
        self._compile_cache_dir.mkdir(parents=True, exist_ok=True)

    def _print_benchmark_info(self):
        """Print benchmark configuration and test plan information."""
        logger.info("Start vLLM benchmark")
        logger.info("Model Name: %s", self._model_name)
        logger.info("vLLM docker image: %s", self._vllm_image)
        logger.info("GPU devices: %s", self._gpu_devices)
        logger.info("Benchmark plan: %s", self._test_plan)

        # Print the test plan YAML content
        logger.info("Benchmark test plan:")
        try:
            with open(self._test_plan_path, mode="r", encoding="utf-8") as f:
                plan_content = f.read()
                # Add indentation to make the YAML content more readable in logs
                indented_content = '\n'.join('    ' + line for line in plan_content.splitlines())
                logger.info("\n%s", indented_content)
        except FileNotFoundError:
            logger.warning("Could not find test plan file: %s", self._test_plan_path)
        except Exception as e:
            logger.warning("Error reading test plan: %s", str(e))

    def _is_docker_available(self) -> bool:
        """Check if Docker is installed on the system."""
        try:
            subprocess.run(["docker", "images"], stdout=subprocess.DEVNULL, stderr=subprocess.DEVNULL, check=True)
            return True
        except (FileNotFoundError, subprocess.CalledProcessError):
            return False

    def is_in_container(self) -> bool:
        """Check if the benchmark is running in a container."""
        return self._in_container

    def _load_model_config(self) -> None:
        """Load model configuration from the specified config file."""
        config_path = Path(self._model_config)
        if not config_path.exists():
            raise FileNotFoundError(f"Model config file not found: {config_path}")

        with open(config_path, 'r', encoding='utf-8') as f:
            config_content = f.read()
            # Parse the YAML content
            model_config = yaml.safe_load(config_content)

        env_vars = model_config.get('envs', {})
        self._env_vars.update(env_vars)

        # apply arch specific params
        if self._arch:
            arch_params = model_config.get('arch_specific_params', {})
            if self._arch in arch_params:
                self._env_vars.update(arch_params.get(self._arch, {}))
            else:
                logger.warning("Architecture '%s' not found in model config arch_specific_params.\
                                Skipping architecture-specific environment variables.", self._arch)
        else:
            logger.info("No architecture specified. Skipping architecture-specific environment variables.")

        # apply tp specific arguments
        parallel_dict = model_config.get('parallel', {})
        if self._num_gpus in parallel_dict:
            if parallel_dict[self._num_gpus]:
                self._vllm_args.update(parallel_dict[self._num_gpus])

        # apply vllm arguments
        vllm_server_args = model_config.get('vllm_server_args', {})
        self._vllm_args.update(vllm_server_args)

        # set compilation config
        compilation_config = model_config.get('compilation_config', {})
        self._compilation_config = compilation_config

    def _load_model_from_path_or_hub(self, model_path_or_id: str,
                                     model_root_dir: Optional[Union[str, Path]] = None
        ) -> Path:

        # download model under save_root_dir or cache
        def download_model(model_id: str,
                           model_root_dir: Optional[Union[str, Path]] = None) -> str:
            cache_dir = os.environ.get("HF_HOME", None)
            token = os.environ.get("HF_TOKEN", None)
            if token is None:
                logger.warning("HF_TOKEN is not defined. Model may not be unavailable to download")
            if model_root_dir:
                model_save_dir = Path(model_root_dir) / model_id
                if not model_save_dir.exists():
                    model_save_dir.mkdir(parents=True, exist_ok=True)

                return snapshot_download(
                    repo_id=model_id,
                    local_dir=model_save_dir,
                    cache_dir=cache_dir,
                    token=token
                )
            return snapshot_download(
                repo_id=model_id,
                cache_dir=cache_dir,
                token=token
            )

        # set model root dir
        model_root_dir = model_root_dir \
            if Path(model_root_dir).is_absolute() else Path.home() / model_root_dir

        # absolute path
        if Path(model_path_or_id).is_absolute():
            if Path(model_path_or_id).exists():
                return Path(model_path_or_id)
            else:
                model_id = Path(model_path_or_id).relative_to(model_root_dir)
                if not self._is_dry_run:
                    download_model(str(model_id), model_root_dir)
                return Path(model_root_dir) / model_id

        # relative path
        if (Path.cwd() / model_path_or_id).exists():
            return str((Path.cwd() / model_path_or_id).resolve())

        # model id from huggingface hub
        # check if it is in model_root_dir
        if (model_root_dir / model_path_or_id).exists():
            return model_root_dir / model_path_or_id

        # download from huggingface hub (now model_path_or_id is model_id)
        if model_path_or_id.count('/') != 1:
            raise ValueError("Model id should be in the format of 'namespace/model_name'")
        if not self._is_dry_run:
            download_model(model_path_or_id, model_root_dir)
        return Path(model_root_dir) / model_path_or_id

    def _setup_container_name(self):
        """Setup container name based on environment and GPU configuration."""
        image_tag = self._vllm_image.split(':')[-1]
        slurm_job_id = os.environ.get("SLURM_JOB_ID", None)

        self.container_name = ""
        if slurm_job_id:
            self.container_name = f"{slurm_job_id}-"
        self.container_name += f"{os.path.basename(self._model_name)}-{image_tag}-g{self._gpu_devices.replace(',', '_')}"

    def _setup_logging_dirs(self):
        """Setup logging directories for the benchmark."""
        image_tag = self._vllm_image.split(':')[-1]
        self._log_dir = Path("logs") / self._model_name / image_tag
        self._log_dir.mkdir(parents=True, exist_ok=True)

        self.result_file = self._log_dir / "result_list.csv"
        self.result_file.parent.mkdir(parents=True, exist_ok=True)

        self.server_log = self._log_dir / "server_logs" / f"{os.path.basename(self._model_name)}-{image_tag}-t{self._parallel_size.get('tp', '1')}.txt"
        self.server_log.parent.mkdir(parents=True, exist_ok=True)

        self._exp_tag = f"{Path(self._model_config).stem}_tp{self._parallel_size.get('tp', '1')}"

        # Initialize result file if it doesn't exist
        if not self.result_file.exists():
            self._init_result_file()

    def _init_result_file(self):
        """Initialize the result file with headers."""
        with open(self.result_file, 'w', encoding='utf-8') as f:
            f.write(','.join(self._csv_headers) + '\n')

    def _get_model_path(self) -> str:
        """Select proper model path following execution mode"""
        return self._model_path if self._in_container else self._container_model_path

    def _print_header(self):
        """Print the header line to console."""
        if self._is_dry_run:
            return

        # print header line to console
        header_line1 = []
        header_line2 = []
        for header, width in self._columns:
            parts = header.split(' ', 1)
            header_line1.append(parts[0].rjust(width))
            header_line2.append(parts[1].rjust(width) if len(parts) > 1 else ' '.rjust(width))

        logger.info(' '.join(header_line1))
        logger.info(' '.join(header_line2))

    def _build_vllm_args(self) -> str:
        """Construct VLLM arguments based on environment variables."""
        # vllm args
        args = []
        for key, value in self._vllm_args.items():
            if key == "quantization" and value == "auto":
                continue
            if isinstance(value, bool):
                if value:
                    args.append(f"--{key.replace('_', '-')}")
            else:
                args.extend([f"--{key.replace('_', '-')}", str(value)])

        # compilation config
        with tempfile.NamedTemporaryFile(mode="w", suffix=".yaml",
                                         dir=self._compile_cache_dir,
                                         encoding="utf-8", delete=False) as f:
            dict_config_str = json.dumps(self._compilation_config, separators=(',', ':'))
            f.write(f"compilation_config: '{dict_config_str}'")
            args.extend(["--config", str(Path("root") / ".cache" / "compile_config" / f.name)])
            self.temp_compile_config_file = f.name

        return " ".join(args)

    def _cleanup_log_processes(self):
        """Terminate log collection processes if they exist."""
        if hasattr(self, 'log_processes') and self.log_processes:
            for process in self.log_processes:
                try:
                    process.terminate()
                    process.wait(timeout=5)  # Wait for graceful termination
                except (subprocess.TimeoutExpired, ProcessLookupError):
                    process.kill()  # Force kill if graceful termination fails

    def cleanup_server_process(self):
        """Terminate the direct server process if it exists."""
        if self._is_dry_run:
            return

        if self.server_process:
            logger.info("Shutting down vLLM server process...")
            self.server_process.terminate()
            try:
                self.server_process.wait(timeout=10)
            except subprocess.TimeoutExpired:
                self.server_process.kill()

    def cleanup_container(self):
        """Remove the Docker container if it exists."""
        if self._is_dry_run:
            return

        self._cleanup_log_processes()

        try:
            if self._container_runtime is None:
                raise RuntimeError("Container runtime command is not defined. Confirm if 'docker' or 'podman' is available.")
            if self.container_name is None:
                raise RuntimeError("Container name is not defined. This should not happen after setup.")
        except RuntimeError as e:
            logger.error(e)
            return

        try:
            subprocess.run([self._container_runtime, "rm", "-f", self.container_name],
                           stdout=subprocess.DEVNULL, stderr=subprocess.DEVNULL, check=True)
        except subprocess.CalledProcessError as e:
            logger.warning("Failed to remove container %s: %s", self.container_name, e)

    def _cleanup_temp_files(self):
        """Clean up any temporary files created during the benchmark."""
        if self.temp_compile_config_file and os.path.exists(self.temp_compile_config_file):
            logger.info("Cleaning up temporary compile config file: %s", self.temp_compile_config_file)
            os.remove(self.temp_compile_config_file)
            self.temp_compile_config_file = None # Reset after cleanup

    def get_server_run_cmd(self, no_enable_prefix_caching: bool) -> str:
        """Construct the Docker run command for the vLLM server."""
        group_option="keep-groups" if os.environ.get("SLURM_JOB_ID", None) else "video"
        cmd = [
            self._container_runtime, "run", "-d",
            "--name", self.container_name,
            "-v", f"{os.environ.get('HF_HOME')}:/root/.cache/huggingface",
            "--device", "/dev/kfd", "--device", "/dev/dri", "--device", "/dev/mem",
            "--group-add", group_option,
            "--network=host",
            "--cap-add=CAP_SYS_ADMIN",
            "--cap-add=SYS_PTRACE",
            "--shm-size=16gb",
            "--security-opt", "seccomp=unconfined",
            "-e", f"CUDA_VISIBLE_DEVICES={self._gpu_devices}",
            "--env-file", self._common_env_file,
        ]

        # set volume mounts and run server command
        cmd.extend([
            "-v", f"{self._model_path}:{self._get_model_path()}:ro",
            "-v", f"{self._host_cache_dir}:/root/.cache",
            "-v", f"{self._compile_cache_dir}:/root/.cache/compile_config",
            "-v", f"{self._aiter_cache_dir}:/root/.aiter",
            "-v", f"{os.environ.get('HOME')}:{os.environ.get('HOME')}",
            "-w", f"{os.environ.get('HOME')}",
            self._vllm_image,
            "vllm", "serve",
            f"{self._get_model_path()}",
            "--host", "0.0.0.0",
            "--no-enable-log-requests",
            "--trust-remote-code",
            "--tensor-parallel-size", f"{self._parallel_size.get('tp', '1')}",
            "--port", f"{self.vllm_port}",
        ])

        if no_enable_prefix_caching:
            cmd.append("--no-enable-prefix-caching")

        # get extra vLLM args
        cmd.extend(self._build_vllm_args().split())

        return cmd

    def get_server_run_cmd_direct(self, no_enable_prefix_caching: bool) -> str:
        """Construct the direct run command for the vLLM server."""
        cmd = [
            "vllm", "serve",
            f"{self._model_path}",
            "--host", "0.0.0.0",
            "--no-enable-log-requests",
            "--trust-remote-code",
            "--tensor-parallel-size", f"{self._parallel_size.get('tp', '1')}",
            "--port", f"{self.vllm_port}",
        ]

        # get extra vLLM args
        cmd.extend(self._build_vllm_args().split())

        if no_enable_prefix_caching:
            cmd.append("--no-enable-prefix-caching")

        return cmd

    def _load_test_plan(self):
        """Load test configuration from YAML file."""
        yaml_path = Path("configs/benchmark_plans") / f"{self._test_plan}.yaml"
        if not yaml_path.exists():
            raise FileNotFoundError(f"Test plan not found: {yaml_path}")

        with open(yaml_path, mode="r", encoding="utf-8") as f:
            config = yaml.safe_load(f)

        # set dataset-name as random if it is not specified
        dataset_name = config.get('dataset_name', 'random')

        # vllm server will have no-enable-prefix-caching argument if dataset is random
        no_enable_prefix_caching = (dataset_name == 'random')

        def ensure_list(value: Union[int, float, list, None], default: list) -> list:
            """Ensure the value is a list, handling single numbers or None."""
            if value is None:
                return default
            if isinstance(value, (int, float)):
                return [value]
            return value

        test_plans = []
        for scenario in config.get('test_scenarios', []):
            # sub task check
            if self._sub_tasks:
                if scenario.get('name') not in self._sub_tasks:
                    continue
                logger.info("Sub task selected: %s", scenario.get('name'))

            # sanity check
            if 'num_iteration' in scenario and 'num_prompts' in scenario:
                raise AssertionError("num_iteration and num_prompts are exclusive in test plan")

            # Convert all parameters to lists if they're not already.
            request_rates = ensure_list(scenario.get('request_rate'), [0])
            concurrencies = ensure_list(scenario.get('concurrency'), [1])
            input_lengths = ensure_list(scenario.get('input_length'), [512])
            output_lengths = ensure_list(scenario.get('output_length'), [128])
            num_iterations = ensure_list(scenario.get('num_iteration'), [8 if not 'num_prompts' in scenario else 1])
            num_prompts = ensure_list(scenario.get('num_prompts'), [1000 if not 'num_iterations' in scenario else 1])
            batch_sizes = ensure_list(scenario.get('batch_size'), [256])

            # dataset
            dataset_name_ = scenario.get('dataset_name', dataset_name)
            if dataset_name == 'random' and dataset_name_ != 'random':
                logger.warning('Benchmark with non-random dataset with no-enable-prefix-caching.')
                logger.warning('Benchmark result may not be accurate.')

            # Generate all combinations
            param_combinations = itertools.product(
                request_rates,
                batch_sizes,
                num_iterations,
                num_prompts,
                input_lengths,
                output_lengths,
                concurrencies
            )
            for rate, batch_size, num_iter, num_prompts_val, in_len, out_len, concurrency in param_combinations:
                # use 'num_iteration'
                if 'num_iteration' in scenario:
                    num_prompts_final = concurrency * num_iter
                # use 'num_prompts'
                elif 'num_prompts' in scenario:
                    num_prompts_final = num_prompts_val
                # use default iteration size (=8)
                else:
                    num_prompts_final = concurrency * num_iter

                test_plans.append({
                    'request_rate': rate,
                    'concurrency': concurrency,
                    'input_length': in_len,
                    'output_length': out_len,
                    'num_prompts': num_prompts_final,
                    'batch_size': batch_size,
                    'dataset_name': dataset_name_,
                })

        if not test_plans:
            raise ValueError("No test scenarios loaded from the provided test plan.")

        return test_plans, no_enable_prefix_caching

    def _start_server(self, no_enable_prefix_caching: bool):
        """Start the vLLM server, either in a container or as a direct process."""
        if self._in_container:
            self._start_server_direct(no_enable_prefix_caching)
        else:
            self._start_server_container(no_enable_prefix_caching)

    def _start_server_container(self, no_enable_prefix_caching: bool):
        """Start the vLLM server in a container."""

<<<<<<< HEAD
        self.cleanup_container()
=======
        self._cleanup_container(self.container_name)
>>>>>>> 934ac7c4

        cmd = self.get_server_run_cmd(no_enable_prefix_caching)

        if self._is_dry_run:
            logger.info("Dry run - Docker server command:")
            logger.info(" ".join(cmd))

            logger.info("config file content:")
            with open(self.temp_compile_config_file, "r", encoding="utf-8") as f:
                compile_config = yaml.load(f, yaml.FullLoader)
                logger.info(compile_config)
        else:
            logger.info("Started to initialize vllm server ...")
            subprocess.run(cmd, check=True, stdout=subprocess.DEVNULL)

        # Start log collection
        with open(self.server_log, 'a', encoding='utf-8') as f:
            # Create two processes to capture both stdout and stderr
            stdout_process = subprocess.Popen(
                [self._container_runtime, "logs", "-f", self.container_name],
                stdout=f,
                stderr=subprocess.PIPE
            )
            stderr_process = subprocess.Popen(
                [self._container_runtime, "logs", "-f", self.container_name],
                stdout=subprocess.PIPE,
                stderr=f
            )
            # Store process IDs for later cleanup if needed
            self.log_processes = [stdout_process, stderr_process]

    def _start_server_direct(self, no_enable_prefix_caching: bool):
        """Start the vLLM server as a direct subprocess."""
        cmd = self.get_server_run_cmd_direct(no_enable_prefix_caching)

        if self._is_dry_run:
            logger.info("Dry run - Direct server command:")
            logger.info(" ".join(cmd))
            return

        logger.info("Starting vLLM server as a direct process...")
        server_env = os.environ.copy()
        server_env["CUDA_VISIBLE_DEVICES"] = self._gpu_devices

        # add common environment vars
        with open(self._common_env_file, "r", encoding="utf-8") as f:
            common_env = dotenv.dotenv_values(stream=f)
            server_env.update(common_env)

        # add vllm environment vars
        for key, value in self._env_vars.items():
            server_env[key] = str(value)

        if 'BENCHMARK_BASE_PORT' in server_env:
            del server_env['BENCHMARK_BASE_PORT']
            global BENCHMARK_BASE_PORT # pylint: disable=global-statement
            BENCHMARK_BASE_PORT = int(server_env['BENCHMARK_BASE_PORT'])

        self.server_log.parent.mkdir(parents=True, exist_ok=True)
        with open(self.server_log, 'w', encoding='utf-8') as f:
            self.server_process = subprocess.Popen(cmd, stdout=f, stderr=subprocess.STDOUT, env=server_env)

    def _is_server_process_alive(self) -> bool:
        """Check if the server process (container or native) is still running."""
        if self._is_dry_run:
            return True

        if self._in_container:
            # Check process status
            if not self.server_process:
                return False

            return self.server_process.poll() is None

        else:
            # check container status
            try:
                cmd = [self._container_runtime, "ps", "-q", "--filter", f"name=^{self.container_name}$"]
                result = subprocess.run(cmd, capture_output=True, text=True, check=True, timeout=5)
                return bool(result.stdout.strip())
            except (subprocess.SubprocessError, FileNotFoundError):
                return False

    def _wait_for_server(self, timeout: int = 2 * 60 * 60) -> bool:
        """Wait for the server to become available."""
        start_time = time.time()
        last_log_time = start_time

        while True:
            # check if the server is ready
            try:
                response = requests.get(f"http://localhost:{self.vllm_port}/v1/models", timeout=10)
                if response.status_code == 200:
                    model_info = response.json()
                    if model_info:
                        return True
            except requests.exceptions.RequestException:
                pass

            # check if the server is alive
            if not self._is_server_process_alive():
                logger.error("vLLM server process is not running.")
                logger.error("Check server log for more details. %s", self.server_log)
                return False

            # check timeout
            elapsed_time = time.time() - start_time
            if elapsed_time > timeout:
                logger.error("Timeout waiting for vLLM server to start.")
                logger.error("Server process is still alive, but endpoint is not responding.")
                logger.error("Check server log for more details. %s", self.server_log)
                return False

            if time.time() - last_log_time > 60:
                last_log_time = time.time()
                logger.info("Waiting for vLLM server to start... %s seconds elapsed", int(elapsed_time))

            time.sleep(5)

    def _check_existing_result(self,
                               request_rate: int,
                               concurrency: int,
                               input_length: int,
                               output_length: int,
                               num_prompts: int,
                               batch_size: int) -> bool:
        """Check if results already exist for this configuration."""
        if not self.result_file.exists() or self._is_dry_run:
            return False

        search_str = f"{Path(self._model_config).stem},{self._parallel_size.get('tp', '1')},{request_rate},{num_prompts},{batch_size},{concurrency},{input_length},{output_length}"
        search_result = any(search_str in line for line in self.result_file.read_text().splitlines())

        # print previous benchmark result if exists
        if search_result:
            with open(self.result_file, 'r', encoding='utf-8') as f:
                for line in f:
                    if search_str in line:
                        logger.info(self._format_result_for_console(line.strip().split(',')))
        return search_result

    def _extract_metrics(self, log_file: Path) -> Dict[str, float]:
        """Extract metrics from a benchmark log file."""
        metrics = {}
        patterns = {
            'test_time': r'Benchmark duration \(s\):\s*([\d.]+)',
            'ttft_mean': r'Mean TTFT \(ms\):\s*([\d.]+)',
            'ttft_median': r'Median TTFT \(ms\):\s*([\d.]+)',
            'ttft_p99': r'P99 TTFT \(ms\):\s*([\d.]+)',
            'tpot_mean': r'Mean TPOT \(ms\):\s*([\d.]+)',
            'tpot_median': r'Median TPOT \(ms\):\s*([\d.]+)',
            'tpot_p99': r'P99 TPOT \(ms\):\s*([\d.]+)',
            'itl_mean': r'Mean ITL \(ms\):\s*([\d.]+)',
            'itl_median': r'Median ITL \(ms\):\s*([\d.]+)',
            'itl_p99': r'P99 ITL \(ms\):\s*([\d.]+)',
            'e2el_mean': r'Mean E2EL \(ms\):\s*([\d.]+)',
            'e2el_median': r'Median E2EL \(ms\):\s*([\d.]+)',
            'e2el_p99': r'P99 E2EL \(ms\):\s*([\d.]+)',
            'request_throughput': r'Request throughput \(req/s\):\s*([\d.]+)',
            'output_token_throughput': r'Output token throughput \(tok/s\):\s*([\d.]+)',
            'total_token_throughput': r'Total Token throughput \(tok/s\):\s*([\d.]+)'
        }

        log_content = log_file.read_text()
        for key, pattern in patterns.items():
            match = re.search(pattern, log_content)
            metrics[key] = float(match.group(1)) if match else 0.0

        return metrics

    def _save_results(self, request_rate: int, num_prompts: int, batch_size: int,
                      concurrency: int, input_length: int, output_length: int, metrics: Dict[str, float]):

        """Save benchmark results to the result file."""
        result_line = (
            f"{Path(self._model_config).stem},{self._parallel_size.get('tp', '1')},"
            f"{request_rate},{num_prompts},{batch_size},{concurrency},{input_length},{output_length},{metrics['test_time']:.2f},"
            f"{metrics['ttft_mean']:.2f},{metrics['ttft_median']:.2f},{metrics['ttft_p99']:.2f},"
            f"{metrics['tpot_mean']:.2f},{metrics['tpot_median']:.2f},{metrics['tpot_p99']:.2f},"
            f"{metrics['itl_mean']:.2f},{metrics['itl_median']:.2f},{metrics['itl_p99']:.2f},"
            f"{metrics['e2el_mean']:.2f},{metrics['e2el_median']:.2f},{metrics['e2el_p99']:.2f},"
            f"{metrics['request_throughput']:.2f},"
            f"{metrics['output_token_throughput']:.2f},{metrics['total_token_throughput']:.2f}\n"
        )

        with open(self.result_file, 'a', encoding='utf-8') as f:
            f.write(result_line)

    def _format_result_for_console(self, values: List[str]) -> str:
        """Formats a list of result values for console output."""
        if len(values) != len(self._columns):
            logger.warning("Mismatch between result values and column definitions.")
            return ' '.join(values)

        formatted_values = [os.path.basename(values[0]).ljust(self._columns[0][1])]
        formatted_values.extend(val.rjust(width) for val, (_, width) in zip(values[1:], self._columns[1:]))
        return ' '.join(formatted_values)

    def _print_result(self, request_rate: int, num_prompts: int, batch_size: int,
                      concurrency: int, input_length: int, output_length: int, metrics: Dict[str, float]):
        """Print the result to console."""
        values = [
            Path(self._model_config).stem, str(self._parallel_size.get('tp', '1')),
            str(request_rate), str(num_prompts), str(batch_size), str(concurrency), str(input_length), str(output_length), f"{metrics['test_time']:.2f}",
            f"{metrics['ttft_mean']:.2f}", f"{metrics['ttft_median']:.2f}", f"{metrics['ttft_p99']:.2f}",
            f"{metrics['tpot_mean']:.2f}", f"{metrics['tpot_median']:.2f}", f"{metrics['tpot_p99']:.2f}",
            f"{metrics['itl_mean']:.2f}", f"{metrics['itl_median']:.2f}", f"{metrics['itl_p99']:.2f}",
            f"{metrics['e2el_mean']:.2f}", f"{metrics['e2el_median']:.2f}", f"{metrics['e2el_p99']:.2f}",
            f"{metrics['request_throughput']:.2f}", f"{metrics['output_token_throughput']:.2f}", f"{metrics['total_token_throughput']:.2f}"
        ]
        logger.info(self._format_result_for_console(values))

    def run_single_benchmark(self,
                             request_rate: int,
                             concurrency: int,
                             input_length: int,
                             output_length: int,
                             num_prompts: int,
                             batch_size: int,
                             dataset_name: str):
        """Run a single benchmark iteration."""

        cmd = []
        if not self._in_container:
            cmd.extend([self._container_runtime, "exec", self.container_name])

        cmd.extend([
            "vllm", "bench", "serve",
            "--model", f"{self._get_model_path()}",
            "--backend", "vllm",
            "--host", "localhost",
            f"--port={self.vllm_port}",
            f"--dataset-name={dataset_name}",
            "--ignore-eos",
            "--trust-remote-code",
            f"--request-rate={request_rate if request_rate > 0 else 'inf'}",
            f"--max-concurrency={concurrency}",
            f"--num-prompts={num_prompts}",
            f"--random-input-len={input_length}",
            f"--random-output-len={output_length}",
            "--tokenizer", f"{self._get_model_path()}",
            "--disable-tqdm",
            "--percentile-metrics", "ttft,tpot,itl,e2el"
        ])

        if self._is_dry_run:
            logger.info("Dry run - Benchmark command r%s_n%s_c%s_i%s_o%s ::",
                        request_rate, num_prompts, concurrency, input_length, output_length)
            logger.info(" ".join(cmd))
            return

        # Check if this configuration has already been tested
        if self._check_existing_result(request_rate, concurrency, input_length, output_length, num_prompts, batch_size):
            return

        # TODO: env directory will have more parallelism size info
        log_file = self._log_dir / self._exp_tag / f"r{request_rate}_n{num_prompts}_b{batch_size}_{input_length}_o{output_length}_c{concurrency}.log"
        log_file.parent.mkdir(parents=True, exist_ok=True)
        with open(log_file, 'w', encoding='utf-8') as f:
            f.write(f"=== Benchmark: request_rate={request_rate}, num_prompts={num_prompts}, \
                     batch_size={batch_size}, oncurrency={concurrency}, input_len={input_length}, output_len={output_length} ===\n")

        # Run the benchmark command and redirect output to log file
        with open(log_file, 'w', encoding='utf-8') as f:
            subprocess.run(cmd, stdout=f, stderr=f, check=True)

        # Extract metrics from log file
        metrics = self._extract_metrics(log_file)

        # Save and print results
        self._print_result(
            request_rate, num_prompts, batch_size, concurrency, input_length, output_length, metrics)
        self._save_results(
            request_rate, num_prompts, batch_size, concurrency, input_length, output_length, metrics)

    def _warmup_server(self):
        """Warmup the server before benchmarking."""
        if self._is_dry_run:
            return

        if self._is_no_warmup:
            logger.info("Skipping warmup as per user request")
            return

        logger.info("Warming up the server...")
        warmup_cmd = []

        if not self._in_container:
            warmup_cmd.extend(
                [self._container_runtime, "exec", self.container_name])

        warmup_cmd.extend([
            "vllm", "bench", "serve",
            "--model", f"{self._get_model_path()}",
            "--backend", "vllm",
            "--host", "localhost",
            f"--port={self.vllm_port}",
            "--dataset-name", "random",
            "--ignore-eos",
            "--trust-remote-code",
            "--request-rate=10",
            "--max-concurrency=1",
            "--num-prompts=4",
            "--random-input-len=16",
            "--random-output-len=16",
            "--tokenizer", f"{self._get_model_path()}",
            "--disable-tqdm"
        ])

        if self._is_dry_run:
            logger.info("Dry run - Warmup command:")
            logger.info(" ".join(warmup_cmd))
            return

        start_time = time.time()
        subprocess.run(warmup_cmd, stdout=subprocess.DEVNULL, stderr=subprocess.DEVNULL, check=True)
        logger.info("Warmup complete in %.2f seconds.", time.time() - start_time)

    def _run_vllm_benchmark(self, test_plans: List[Dict]):
        """Run benchmarks using vLLM test plans."""
        for test_plan in test_plans:
            try:
                self.run_single_benchmark(**test_plan)

                if self._is_dry_run:
                    ans = input("Continue to generate benchmark command? (Y/n) ")
                    if ans.lower() == 'n' or ans.lower() == 'no':
                        break
            except subprocess.CalledProcessError as e:
                logger.error("Single benchmark failed r%s_n%s_c%s_i%s_o%s ::", \
                             test_plan['request_rate'], test_plan['num_prompts'],
                             test_plan['concurrency'], test_plan['input_length'],
                             test_plan['output_length'])
                logger.error("%s", str(e).rsplit('\n', maxsplit=1)[-1])
                return

    def run(self):
        """Run the full benchmark suite."""
        if self._num_gpus == 0:
            raise ValueError("No GPU is allocated")
<<<<<<< HEAD
=======

        test_plans, no_enable_prefix_caching = self._load_test_plan()

        # Start server for this configuration
        self._start_server(no_enable_prefix_caching)
        if not self._is_dry_run:
            if not self._wait_for_server():
                raise RuntimeError("Server failed to start")

            logger.info("Server is up and running")
>>>>>>> 934ac7c4

        test_plans, no_enable_prefix_caching = self._load_test_plan()

        try:
            # Start server for this configuration
            self._start_server(no_enable_prefix_caching)
            if not self._is_dry_run:
                if not self._wait_for_server():
                    raise RuntimeError("Server failed to start")

                logger.info("Server is up and running")

            self._warmup_server() # type: ignore
            self._print_header()

            self._run_vllm_benchmark(test_plans)
        finally:
            # Cleanup container and temporary files after this configuration
            if self._in_container:
                self.cleanup_server_process()
            else:
                self.cleanup_container()
            self._cleanup_temp_files() # Call the new cleanup method
            if not self._is_dry_run and not self._in_container:
                logger.info("Benchmarking complete. Results saved to %s", self.result_file)

def main():
    """Main function to run the benchmark."""
    try:
        args = get_args()

        benchmark = VLLMBenchmark(
            env_file=args.env_file,
            model_config=args.model_config,
            model_path_or_id=args.model_path_or_id,
            model_root_dir=args.model_root_dir,
            vllm_image=args.vllm_image,
            test_plan=args.test_plan,
            sub_tasks=args.sub_tasks,
            gpu_devices=args.gpu_devices,
            num_gpus=args.num_gpus,
            arch=args.arch,
            no_warmup=args.no_warmup,
            dry_run=args.dry_run,
            in_container=args.in_container
        )

        benchmark.run()
    except Exception as e:
        logger.exception("Benchmark failed: %s", str(e)) # Use logger.exception to include traceback
        sys.exit(1)
    except KeyboardInterrupt:
        logger.info("Benchmark interrupted by user.")
        sys.exit(1)

if __name__ == "__main__":
    main()<|MERGE_RESOLUTION|>--- conflicted
+++ resolved
@@ -42,16 +42,10 @@
     parser.add_argument('--vllm-image', required=True,
                         help='vLLM Docker image.')
     parser.add_argument('--test-plan', default='test',
-<<<<<<< HEAD
                         help='Benchmark test plan YAML file in configs/benchmark_plans/ \
                             (without .yaml extension)')
-    parser.add_argument('--test-sub-plan', default=None,
-                        help='Optional sub-task in benchmark plan.')
-=======
-                        help='Benchmark test plan YAML file in configs/benchmark_plans/ (without .yaml extension)')
     parser.add_argument('--sub-tasks', default=None, type=str, nargs='+',
                         help='Testing sub-tasks in test-plan')
->>>>>>> 934ac7c4
     parser.add_argument('--env-file', default="configs/envs/common",
                         help='Environment file name')
     parser.add_argument('--model-root-dir', default="models",
@@ -632,11 +626,7 @@
     def _start_server_container(self, no_enable_prefix_caching: bool):
         """Start the vLLM server in a container."""
 
-<<<<<<< HEAD
         self.cleanup_container()
-=======
-        self._cleanup_container(self.container_name)
->>>>>>> 934ac7c4
 
         cmd = self.get_server_run_cmd(no_enable_prefix_caching)
 
@@ -977,19 +967,6 @@
         """Run the full benchmark suite."""
         if self._num_gpus == 0:
             raise ValueError("No GPU is allocated")
-<<<<<<< HEAD
-=======
-
-        test_plans, no_enable_prefix_caching = self._load_test_plan()
-
-        # Start server for this configuration
-        self._start_server(no_enable_prefix_caching)
-        if not self._is_dry_run:
-            if not self._wait_for_server():
-                raise RuntimeError("Server failed to start")
-
-            logger.info("Server is up and running")
->>>>>>> 934ac7c4
 
         test_plans, no_enable_prefix_caching = self._load_test_plan()
 
